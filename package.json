{
  "name": "gingko-client",
  "productName": "Gingko",
  "version": "0.8.6",
  "description": "Gingko client rewritten in Elm, packaged with Electron.",
  "repository": {
    "type": "git",
    "url": "git://github.com/gingko/client.git"
  },
  "author": {
    "name": "Gingko Inc",
    "email": "adriano@gingkoapp.com"
  },
  "license": "MIT",
  "bugs": {
    "url": "https://github.com/gingko/client/issues"
  },
  "homepage": "https://github.com/gingko/client",
  "scripts": {
    "start": "webpack --watch",
    "build": "webpack",
    "electron": "electron ./app",
    "pack": "electron-builder --dir",
    "dist": "DEBUG=electron-builder && electron-builder",
    "dist:win": "DEBUG=electron-builder && electron-builder -w",
    "dist:mac": "DEBUG=electron-builder && electron-builder -m",
    "release": "yarn dist"
  },
  "build": {
    "appId": "com.gingkoapp.desktop",
    "mac": {
      "category": "public.app-category.productivity"
    },
    "dmg": {
      "contents": [
        {
          "x": 110,
          "y": 150
        },
        {
          "x": 240,
          "y": 150,
          "type": "link",
          "path": "/Applications"
        }
      ]
    },
    "linux": {
      "target": "AppImage",
      "category": "WordProcessor"
    }
  },
  "dependencies": {
    "dblsqd-electron": "^0.4.3",
    "electron-log": "^2.2.14",
    "electron-machine-id": "^1.0.9",
    "electron-store": "^1.3.0",
<<<<<<< HEAD
    "electron-updater": "^2.20.1",
=======
    "file-type": "^7.5.0",
    "hash-stream": "^1.2.0",
>>>>>>> 14809cff
    "jquery": "^3.1.1",
    "lodash": "^4.17.4",
    "memorystream": "^0.3.1",
    "mz": "^2.6.0",
    "pouchdb-adapter-memory": "^6.3.4",
    "pouchdb-browser": "^6.3.4",
    "pouchdb-replication-stream": "^1.2.9",
    "react": "^15.5.4",
    "react-commits-graph": "git+https://github.com/AdrianoFerrari/react-commits-graph.git",
    "react-dom": "^15.5.4",
    "read-chunk": "^2.1.0",
    "sha1": "^1.1.1",
    "socket.io-client": "^2.0.1",
    "textarea-autosize": "^0.4.2",
    "underscore": "^1.8.3"
  },
  "devDependencies": {
    "chokidar-cli": "^1.2.0",
    "copy-webpack-plugin": "^4.0.1",
    "electron": "^1.8.2",
    "electron-builder": "^20.0.4",
    "electron-rebuild": "^1.6.0",
    "elm-webpack-loader": "^4.3.0",
    "file-loader": "^0.11.2",
    "html-webpack-plugin": "^2.29.0",
    "imports-loader": "^0.7.1",
    "webpack": "^3.5.5",
    "webpack-dev-server": "^2.7.1"
  }
}<|MERGE_RESOLUTION|>--- conflicted
+++ resolved
@@ -55,12 +55,9 @@
     "electron-log": "^2.2.14",
     "electron-machine-id": "^1.0.9",
     "electron-store": "^1.3.0",
-<<<<<<< HEAD
     "electron-updater": "^2.20.1",
-=======
     "file-type": "^7.5.0",
     "hash-stream": "^1.2.0",
->>>>>>> 14809cff
     "jquery": "^3.1.1",
     "lodash": "^4.17.4",
     "memorystream": "^0.3.1",
