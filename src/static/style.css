--- conflicted
+++ resolved
@@ -627,14 +627,12 @@
   min-height: 70px;
 }
 
-<<<<<<< HEAD
-
-
 /* --- Markdown content formatting --- */
 
 .card .view code {
   white-space: inherit;
-=======
+}
+
 /* ======== CARD (Drop regions) ======== */
 
 .drop-region-above, .drop-region-into, .drop-region-below {
@@ -676,7 +674,6 @@
 
 .drop-region-into.drop-hover {
   background: linear-gradient(to right, hsla(86,54%,51%,0) 0%,hsla(86,54%,51%,0.81) 77%,hsla(86,54%,51%,1) 95%,hsla(86,54%,51%,1) 54%);
->>>>>>> 4628329f
 }
 
 
