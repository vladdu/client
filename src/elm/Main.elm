port module Main exposing (..)

import Coders exposing (..)
import Dom
import Html exposing (..)
import Html.Attributes exposing (..)
import Html.Lazy exposing (lazy, lazy2)
import Html5.DragDrop as DragDrop
import Json.Decode as Json
import Json.Encode exposing (..)
import Objects
import Ports exposing (..)
import Sha1 exposing (timeJSON, timestamp)
import Task
import TreeUtils exposing (..)
import Trees exposing (..)
import Types exposing (..)
import UI exposing (countWords, viewConflict, viewFooter, viewVideo)


main : Program ( Json.Value, InitModel ) Model Msg
main =
    programWithFlags
        { init = init
        , view = view
        , update = update
        , subscriptions = subscriptions
        }



-- MODEL


type alias Model =
    { workingTree : Trees.Model
    , objects : Objects.Model
    , status : Status
    , uid : String
    , viewState : ViewState
    , field : String
    , isMac : Bool
    , shortcutTrayOpen : Bool
    , videoModalOpen : Bool
    , startingWordcount : Int
    , online : Bool
    , changed : Bool
    }


type alias InitModel =
    { isMac : Bool
    , shortcutTrayOpen : Bool
    , videoModalOpen : Bool
    }


defaultModel : Model
defaultModel =
    { workingTree = Trees.defaultModel
    , objects = Objects.defaultModel
    , status = Bare
    , uid = timeJSON ()
    , viewState =
        { active = "1"
        , activePast = []
        , activeFuture = []
        , descendants = []
        , ancestors = [ "0" ]
        , editing = Nothing
        , dragModel = DragDrop.init
        , draggedTree = Nothing
        , copiedTree = Nothing
        , collaborators = []
        }
    , field = ""
    , isMac = False
    , shortcutTrayOpen = True
    , videoModalOpen = False
    , startingWordcount = 0
    , online = False
    , changed = False
    }


init : ( Json.Value, InitModel ) -> ( Model, Cmd Msg )
init ( json, modelIn ) =
    let
        ( newStatus, newTree_, newObjects ) =
            case Json.decodeValue treeDecoder json of
                Ok newTree ->
                    Objects.update (Objects.Commit [] "Jane Doe <jane.doe@gmail.com>" newTree) defaultModel.objects
                        |> (\( s, _, o ) -> ( s, Just newTree, o ))

                Err err ->
                    Objects.update (Objects.Init json) defaultModel.objects

        newTree =
            Maybe.withDefault Trees.defaultTree newTree_

        newWorkingTree =
            Trees.setTree newTree defaultModel.workingTree

        startingWordcount =
            newTree_
                |> Maybe.map (\t -> countWords (treeToMarkdownString False t))
                |> Maybe.withDefault 0
    in
    { defaultModel
        | workingTree = newWorkingTree
        , objects = newObjects
        , status = newStatus
        , isMac = modelIn.isMac
        , shortcutTrayOpen = modelIn.shortcutTrayOpen
        , videoModalOpen = modelIn.videoModalOpen
        , startingWordcount = startingWordcount
    }
        ! [ focus "1", sendOut <| ColumnNumberChange <| List.length <| newWorkingTree.columns ]
        |> activate "1"



-- UPDATE


update : Msg -> Model -> ( Model, Cmd Msg )
update msg ({ objects, workingTree, status } as model) =
    let
        vs =
            model.viewState
    in
    case msg of
        -- === Card Activation ===
        Activate id ->
            model
                ! []
                |> saveCardIfEditing
                |> activate id

        -- === Card Editing  ===
        OpenCard id str ->
            model
                ! []
                |> openCard id str

        DeleteCard id ->
            model
                ! []
                |> deleteCard id

        -- === Card Insertion  ===
        InsertAbove id ->
            model
                ! []
                |> insertAbove id

        InsertBelow id ->
            model
                ! []
                |> insertBelow id

        InsertChild id ->
            model
                ! []
                |> insertChild id

        -- === Card Moving  ===
        DragDropMsg dragDropMsg ->
            let
                ( newDragModel, dragResult_ ) =
                    DragDrop.update dragDropMsg vs.dragModel
            in
            case ( vs.draggedTree, DragDrop.getDragId newDragModel, dragResult_ ) of
                -- Start drag
                ( Nothing, Just dragId, Nothing ) ->
                    let
                        newTree =
                            Trees.update (Trees.Rmv dragId) model.workingTree
                    in
                    if List.isEmpty <| getChildren newTree.tree then
                        -- Don't allow dragging of last visible card
                        model ! []
                    else
                        { model
                            | workingTree = newTree
                            , viewState =
                                { vs
                                    | dragModel = newDragModel
                                    , draggedTree = getTreeWithPosition dragId model.workingTree.tree
                                }
                        }
                            ! []

                -- Successful drop
                ( Just ( draggedTree, _, _ ), Nothing, Just ( dragId, dropId ) ) ->
                    let
                        moveOperation =
                            case dropId of
                                Into id ->
                                    move draggedTree id 999999

                                Above id ->
                                    move draggedTree
                                        ((getParent id model.workingTree.tree |> Maybe.map .id) ? "0")
                                        ((getIndex id model.workingTree.tree ? 0) |> Basics.max 0)

                                Below id ->
                                    move draggedTree
                                        ((getParent id model.workingTree.tree |> Maybe.map .id) ? "0")
                                        ((getIndex id model.workingTree.tree ? 0) + 1)
                    in
                    { model
                        | viewState =
                            { vs
                                | dragModel = newDragModel
                                , draggedTree = Nothing
                            }
                    }
                        ! []
                        |> moveOperation
                        |> activate draggedTree.id

                -- Failed drop
                ( Just ( draggedTree, parentId, idx ), Nothing, Nothing ) ->
                    { model
                        | viewState =
                            { vs
                                | dragModel = newDragModel
                                , draggedTree = Nothing
                            }
                    }
                        ! []
                        |> move draggedTree parentId idx
                        |> activate draggedTree.id

                _ ->
                    { model | viewState = { vs | dragModel = newDragModel } } ! []

        -- === History ===
        Undo ->
            model ! []

        Redo ->
            model ! []

        Sync ->
            case ( model.status, model.online ) of
                ( Clean _, True ) ->
                    model ! [ sendOut Pull ]

                ( Bare, True ) ->
                    model ! [ sendOut Pull ]

                _ ->
                    model ! []

        SetSelection cid selection id ->
            let
                newStatus =
                    case status of
                        MergeConflict mTree oldHead newHead conflicts ->
                            conflicts
                                |> List.map
                                    (\c ->
                                        if c.id == cid then
                                            { c | selection = selection }
                                        else
                                            c
                                    )
                                |> MergeConflict mTree oldHead newHead

                        _ ->
                            status
            in
            case newStatus of
                MergeConflict mTree oldHead newHead conflicts ->
                    case selection of
                        Manual ->
                            { model
                                | workingTree = Trees.setTreeWithConflicts conflicts mTree model.workingTree
                                , status = newStatus
                            }
                                ! []

                        _ ->
                            { model
                                | workingTree = Trees.setTreeWithConflicts conflicts mTree model.workingTree
                                , status = newStatus
                            }
                                ! []
                                |> cancelCard
                                |> activate id

                _ ->
                    model ! []

        Resolve cid ->
            case status of
                MergeConflict mTree shaA shaB conflicts ->
                    { model
                        | status = MergeConflict mTree shaA shaB (conflicts |> List.filter (\c -> c.id /= cid))
                    }
                        ! []
                        |> addToHistory

                _ ->
                    model ! []

        -- === Help ===
        VideoModal shouldOpen ->
            model
                ! []
                |> toggleVideoModal shouldOpen

        ShortcutTrayToggle ->
            let
                newIsOpen =
                    not model.shortcutTrayOpen
            in
            { model
                | shortcutTrayOpen = newIsOpen
            }
                ! [ sendOut (SetShortcutTray newIsOpen) ]

        -- === Ports ===
        Port incomingMsg ->
            case incomingMsg of
                -- === Dialogs, Menus, Window State ===
                IntentExit ->
                    if vs.editing /= Nothing then
                        let
                            modelCardSaved =
                                model
                                    ! []
                                    |> saveCardIfEditing
                                    |> Tuple.first

                            ( status, objects ) =
                                ( statusToValue modelCardSaved.status, Objects.toValue modelCardSaved.objects )
                        in
                        model ! [ sendOut (SaveAndClose (Just ( status, objects ))) ]
                    else
                        model ! [ sendOut (SaveAndClose Nothing) ]

                IntentExport exportSettings ->
                    case exportSettings.format of
                        DOCX ->
                            let
                                markdownString m =
                                    case exportSettings.selection of
                                        All ->
                                            m.workingTree.tree
                                                |> treeToMarkdownString False

                                        CurrentSubtree ->
                                            getTree vs.active m.workingTree.tree
                                                |> Maybe.withDefault m.workingTree.tree
                                                |> treeToMarkdownString True

                                        ColumnNumber col ->
                                            getColumn col m.workingTree.tree
                                                |> Maybe.withDefault [ [] ]
                                                |> List.concat
                                                |> List.map .content
                                                |> String.join "\n\n"
                            in
                            model
                                ! []
                                |> saveCardIfEditing
                                |> (\( m, c ) -> m ! [ c, sendOut (ExportDOCX (markdownString m)) ])

                        JSON ->
                            case exportSettings.selection of
                                All ->
                                    model
                                        ! []
                                        |> saveCardIfEditing
                                        |> (\( m, c ) -> m ! [ c, sendOut (ExportJSON m.workingTree.tree) ])

                                _ ->
                                    model ! []

                        TXT ->
                            case exportSettings.selection of
                                All ->
                                    model
                                        ! []
                                        |> saveCardIfEditing
                                        |> (\( m, c ) -> m ! [ c, sendOut (ExportTXT False m.workingTree.tree) ])

                                CurrentSubtree ->
                                    let
                                        getCurrentSubtree m =
                                            getTree vs.active m.workingTree.tree
                                                |> Maybe.withDefault m.workingTree.tree
                                    in
                                    model
                                        ! []
                                        |> saveCardIfEditing
                                        |> (\( m, c ) -> m ! [ c, sendOut (ExportTXT True (getCurrentSubtree m)) ])

                                ColumnNumber col ->
                                    model
                                        ! []
                                        |> saveCardIfEditing
                                        |> (\( m, c ) -> m ! [ c, sendOut (ExportTXTColumn col m.workingTree.tree) ])

                CancelCardConfirmed ->
                    model
                        ! []
                        |> cancelCard

                -- === Database ===
                SetHeadRev rev ->
                    { model
                        | objects = Objects.setHeadRev rev model.objects
                        , changed = False
                    }
                        ! []
                        |> push

                Merge json ->
                    let
                        ( newStatus, newTree_, newObjects ) =
                            Objects.update (Objects.Merge json workingTree.tree) objects
                    in
                    case ( status, newStatus ) of
                        ( Bare, Clean sha ) ->
                            { model
                                | workingTree = Trees.setTree (newTree_ ? workingTree.tree) workingTree
                                , objects = newObjects
                                , status = newStatus
                            }
                                ! [ sendOut (UpdateCommits ( Objects.toValue newObjects, Just sha )) ]
                                |> activate vs.active

                        ( Clean oldHead, Clean newHead ) ->
                            if oldHead /= newHead then
                                { model
                                    | workingTree = Trees.setTree (newTree_ ? workingTree.tree) workingTree
                                    , objects = newObjects
                                    , status = newStatus
                                }
                                    ! [ sendOut (UpdateCommits ( Objects.toValue newObjects, Just newHead )) ]
                                    |> activate vs.active
                            else
                                model ! []

                        ( Clean _, MergeConflict mTree oldHead newHead conflicts ) ->
                            { model
                                | workingTree =
                                    if List.isEmpty conflicts then
                                        Trees.setTree (newTree_ ? workingTree.tree) workingTree
                                    else
                                        Trees.setTreeWithConflicts conflicts mTree model.workingTree
                                , objects = newObjects
                                , status = newStatus
                            }
                                ! [ sendOut (UpdateCommits ( newObjects |> Objects.toValue, Just newHead )) ]
                                |> addToHistory
                                |> activate vs.active

                        _ ->
                            let
                                _ =
                                    Debug.log "failed to merge json" json
                            in
                            model ! []

                -- === DOM ===
                FieldChanged str ->
                    { model
                        | field = str
                        , changed = True
                    }
                        ! []

                -- === UI ===
                CheckoutCommit commitSha ->
                    case status of
                        MergeConflict _ _ _ _ ->
                            model ! []

                        _ ->
                            let
                                ( newStatus, newTree_, newModel ) =
                                    Objects.update (Objects.Checkout commitSha) objects
                            in
                            case newTree_ of
                                Just newTree ->
                                    { model
                                        | workingTree = Trees.setTree newTree model.workingTree
                                        , status = newStatus
                                    }
                                        ! [ sendOut (UpdateCommits ( Objects.toValue objects, getHead newStatus )) ]
                                        |> maybeColumnsChanged model.workingTree.columns

                                Nothing ->
                                    model
                                        ! []
                                        |> Debug.log "failed to load commit"

                ViewVideos ->
                    model
                        ! []
                        |> toggleVideoModal True

                Keyboard shortcut timestamp ->
                    case shortcut of
                        "mod+enter" ->
                            model
                                ! []
                                |> saveCardIfEditing
                                |> activate vs.active

                        "enter" ->
                            normalMode model (openCard vs.active (getContent vs.active model.workingTree.tree))

                        "mod+backspace" ->
                            normalMode model (deleteCard vs.active)

                        "esc" ->
                            model |> intentCancelCard

                        "mod+j" ->
                            model
                                ! []
                                |> saveCardIfEditing
                                |> insertBelow vs.active

                        "mod+down" ->
                            normalMode model (insertBelow vs.active)

                        "mod+k" ->
                            model
                                ! []
                                |> saveCardIfEditing
                                |> insertAbove vs.active

                        "mod+up" ->
                            normalMode model (insertAbove vs.active)

                        "mod+l" ->
                            model
                                ! []
                                |> saveCardIfEditing
                                |> insertChild vs.active

                        "mod+right" ->
                            normalMode model (insertChild vs.active)

                        "h" ->
                            normalMode model (goLeft vs.active)

                        "left" ->
                            normalMode model (goLeft vs.active)

                        "j" ->
                            normalMode model (goDown vs.active)

                        "down" ->
                            normalMode model (goDown vs.active)

                        "k" ->
                            normalMode model (goUp vs.active)

                        "up" ->
                            normalMode model (goUp vs.active)

                        "l" ->
                            normalMode model (goRight vs.active)

                        "right" ->
                            normalMode model (goRight vs.active)

                        "alt+up" ->
                            normalMode model (moveWithin vs.active -1)

                        "alt+k" ->
                            normalMode model (moveWithin vs.active -1)

                        "alt+down" ->
                            normalMode model (moveWithin vs.active 1)

                        "alt+j" ->
                            normalMode model (moveWithin vs.active 1)

                        "alt+left" ->
                            normalMode model (moveLeft vs.active)

                        "alt+h" ->
                            normalMode model (moveLeft vs.active)

                        "alt+right" ->
                            normalMode model (moveRight vs.active)

                        "alt+l" ->
                            normalMode model (moveRight vs.active)

                        "alt+shift+up" ->
                            normalMode model (moveWithin vs.active -5)

                        "alt+shift+down" ->
                            normalMode model (moveWithin vs.active 5)

                        "alt+home" ->
                            normalMode model (moveWithin vs.active -999999)

                        "alt+end" ->
                            normalMode model (moveWithin vs.active 999999)

                        "mod+x" ->
                            normalMode model (cut vs.active)

                        "mod+c" ->
                            let
                                _ =
                                    Debug.log "model" model
                            in
                            normalMode model (copy vs.active)

                        "mod+v" ->
                            normalMode model (pasteBelow vs.active timestamp)

                        "mod+shift+v" ->
                            normalMode model (pasteInto vs.active timestamp)

                        "mod+z" ->
                            model ! []

                        "mod+r" ->
                            let
                                _ =
                                    Debug.log "model" model
                            in
                            model ! []

                        "mod+s" ->
                            model
                                ! []
                                |> saveCardIfEditing

                        "mod+b" ->
                            case vs.editing of
                                Nothing ->
                                    model ! []

                                Just uid ->
                                    model ! [ sendOut (TextSurround uid "**") ]

                        "mod+i" ->
                            case vs.editing of
                                Nothing ->
                                    model ! []

                                Just uid ->
                                    model ! [ sendOut (TextSurround uid "*") ]

                        _ ->
                            let
                                _ =
                                    Debug.log "unhandled shortcut" shortcut
                            in
                            model ! []

                -- === Misc ===
                RecvCollabState collabState ->
                    let
                        newCollabs =
                            if List.member collabState.uid (vs.collaborators |> List.map .uid) then
                                vs.collaborators
                                    |> List.map
                                        (\c ->
                                            if c.uid == collabState.uid then
                                                collabState
                                            else
                                                c
                                        )
                            else
                                collabState :: vs.collaborators

                        newTree =
                            case collabState.mode of
                                Editing editId ->
                                    Trees.update (Trees.Upd editId collabState.field) model.workingTree

                                _ ->
                                    model.workingTree
                    in
                    { model
                        | workingTree = newTree
                        , viewState = { vs | collaborators = newCollabs }
                    }
                        ! []

                CollaboratorDisconnected uid ->
                    { model
                        | viewState =
                            { vs | collaborators = vs.collaborators |> List.filter (\c -> c.uid /= uid) }
                    }
                        ! []

        LogErr err ->
            model ! [ sendOut (ConsoleLogRequested err) ]

        NoOp ->
            model ! []



-- === Card Activation ===


activate : String -> ( Model, Cmd Msg ) -> ( Model, Cmd Msg )
activate id ( model, prevCmd ) =
    let
        vs =
            model.viewState
    in
    if id == "0" then
        model ! [ prevCmd ]
    else
        let
            activeTree_ =
                getTree id model.workingTree.tree

            newPast =
                if id == vs.active then
                    vs.activePast
                else
                    vs.active :: vs.activePast |> List.take 40
        in
        case activeTree_ of
            Just activeTree ->
                let
                    desc =
                        activeTree
                            |> getDescendants
                            |> List.map .id

                    anc =
                        getAncestors model.workingTree.tree activeTree []
                            |> List.map .id

                    flatCols =
                        model.workingTree.columns
                            |> List.map (\c -> List.map (\g -> List.map .id g) c)
                            |> List.map List.concat

                    allIds =
                        anc
                            ++ [ id ]
                            ++ desc
                in
                { model
                    | viewState =
                        { vs
                            | active = id
                            , activePast = newPast
                            , activeFuture = []
                            , descendants = desc
                            , ancestors = anc
                        }
                }
                    ! [ prevCmd
                      , sendOut
                            (ActivateCards
                                ( id
                                , getDepth 0 model.workingTree.tree id
                                , centerlineIds flatCols allIds newPast
                                )
                            )
                      ]
                    |> sendCollabState (CollabState model.uid (Active id) "")

            Nothing ->
                model ! [ prevCmd ]


<<<<<<< HEAD
            "k" ->
              normalMode model (goUp vs.active)

            "up" ->
              normalMode model (goUp vs.active)

            "l" ->
              normalMode model (goRight vs.active)

            "right" ->
              normalMode model (goRight vs.active)

            "alt+up" ->
              normalMode model (moveWithin vs.active -1)

            "alt+k" ->
              normalMode model (moveWithin vs.active -1)

            "alt+down" ->
              normalMode model (moveWithin vs.active 1)

            "alt+j" ->
              normalMode model (moveWithin vs.active 1)

            "alt+left" ->
              normalMode model (moveLeft vs.active)

            "alt+h" ->
              normalMode model (moveLeft vs.active)

            "alt+right" ->
              normalMode model (moveRight vs.active)

            "alt+l" ->
              normalMode model (moveRight vs.active)

            "alt+shift+up" ->
              normalMode model (moveWithin vs.active -5)

            "alt+shift+down" ->
              normalMode model (moveWithin vs.active 5)

            "alt+home" ->
              normalMode model (moveWithin vs.active -999999)

            "alt+end" ->
              normalMode model (moveWithin vs.active 999999)

            "home" ->
              normalMode model (goToTopOfColumn vs.active)

            "end" ->
              normalMode model (goToBottomOfColumn vs.active)

            "pageup" ->
              normalMode model (goToTopOfGroup vs.active True)

            "pagedown" ->
              normalMode model (goToBottomOfGroup vs.active True)

            "mod+x" ->
              normalMode model (cut vs.active)

            "mod+c" ->
              normalMode model (copy vs.active)

            "mod+v" ->
              normalMode model (pasteBelow vs.active timestamp)

            "mod+shift+v" ->
              normalMode model (pasteInto vs.active timestamp)

            "mod+z" ->
              model ! []

            "mod+r" ->
              let _ = Debug.log "model" model in
              model ! []

            "mod+n" ->
              intentNew model

            "mod+s" ->
              model ! []
                |> saveCardIfEditing
                |> intentSave
=======
goLeft : String -> ( Model, Cmd Msg ) -> ( Model, Cmd Msg )
goLeft id ( model, prevCmd ) =
    let
        targetId =
            getParent id model.workingTree.tree ? defaultTree |> .id
    in
    model
        ! [ prevCmd ]
        |> activate targetId
>>>>>>> d4a4ea49


goDown : String -> ( Model, Cmd Msg ) -> ( Model, Cmd Msg )
goDown id ( model, prevCmd ) =
    let
        targetId =
            case getNextInColumn id model.workingTree.tree of
                Nothing ->
                    id

                Just ntree ->
                    ntree.id
    in
    model
        ! [ prevCmd ]
        |> activate targetId


goUp : String -> ( Model, Cmd Msg ) -> ( Model, Cmd Msg )
goUp id ( model, prevCmd ) =
    let
        targetId =
            case getPrevInColumn id model.workingTree.tree of
                Nothing ->
                    id

                Just ntree ->
                    ntree.id
    in
    model
        ! [ prevCmd ]
        |> activate targetId


goRight : String -> ( Model, Cmd Msg ) -> ( Model, Cmd Msg )
goRight id ( model, prevCmd ) =
    let
        vs =
            model.viewState

        tree_ =
            getTree id model.workingTree.tree

        childrenIds =
            getChildren (tree_ ? defaultTree)
                |> List.map .id

        firstChildId =
            childrenIds
                |> List.head
                |> Maybe.withDefault id

        prevActiveOfChildren =
            vs.activePast
                |> List.filter (\a -> List.member a childrenIds)
                |> List.head
                |> Maybe.withDefault firstChildId
    in
    case tree_ of
        Nothing ->
            model ! [ prevCmd ]

        Just tree ->
            if List.length childrenIds == 0 then
                model ! [ prevCmd ]
            else
                model
                    ! [ prevCmd ]
                    |> activate prevActiveOfChildren



-- === Card Editing  ===


saveCardIfEditing : ( Model, Cmd Msg ) -> ( Model, Cmd Msg )
saveCardIfEditing ( model, prevCmd ) =
    let
        vs =
            model.viewState
    in
    case vs.editing of
        Just id ->
            let
                newTree =
                    Trees.update (Trees.Upd id model.field) model.workingTree
            in
            if newTree.tree /= model.workingTree.tree then
                { model
                    | workingTree = newTree
                    , viewState = { vs | editing = Nothing }
                    , field = ""
                }
                    ! [ prevCmd ]
                    |> addToHistory
            else
                { model
                    | viewState = { vs | editing = Nothing }
                    , field = ""
                }
                    ! [ prevCmd ]

        Nothing ->
            model ! [ prevCmd ]


openCard : String -> String -> ( Model, Cmd Msg ) -> ( Model, Cmd Msg )
openCard id str ( model, prevCmd ) =
    let
        vs =
            model.viewState

        isLocked =
            vs.collaborators
                |> List.filter (\c -> c.mode == Editing id)
                |> (not << List.isEmpty)
    in
    if isLocked then
        model ! [ prevCmd, sendOut (Alert "Card is being edited by someone else.") ]
    else
        { model
            | viewState = { vs | active = id, editing = Just id }
            , field = str
        }
            ! [ prevCmd, focus id ]
            |> sendCollabState (CollabState model.uid (Editing id) str)


deleteCard : String -> ( Model, Cmd Msg ) -> ( Model, Cmd Msg )
deleteCard id ( model, prevCmd ) =
    let
        vs =
            model.viewState

<<<<<<< HEAD
goToTopOfColumn : String -> (Model, Cmd Msg) -> (Model, Cmd Msg)
goToTopOfColumn id (model, prevCmd) =
  model ! [prevCmd]
  |> activate (getFirstInColumn id model.workingTree.tree)
=======
        isLocked =
            vs.collaborators
                |> List.filter (\c -> c.mode == Editing id)
                |> (not << List.isEmpty)
>>>>>>> d4a4ea49

        filteredActive =
            vs.activePast
                |> List.filter (\a -> a /= id)

<<<<<<< HEAD
goToBottomOfColumn : String -> (Model, Cmd Msg) -> (Model, Cmd Msg)
goToBottomOfColumn id (model, prevCmd) =
  model ! [prevCmd]
  |> activate (getLastInColumn id model.workingTree.tree)
=======
        parent_ =
            getParent id model.workingTree.tree
>>>>>>> d4a4ea49

        prev_ =
            getPrevInColumn id model.workingTree.tree

<<<<<<< HEAD
goToTopOfGroup : String -> Bool -> (Model, Cmd Msg) -> (Model, Cmd Msg)
goToTopOfGroup id fallToNextGroup (model, prevCmd)  =
  let
    topSibling = case getSiblings id model.workingTree.tree
      |> List.head of
        Nothing -> id
        Just lastSiblingTree -> lastSiblingTree.id

    targetId = if (topSibling == id && fallToNextGroup) then
      case getPrevInColumn id model.workingTree.tree of
        Nothing -> topSibling
        Just previousColumnTree -> previousColumnTree.id
    else topSibling
  in
  model ! [prevCmd]
    |> activate targetId

goToBottomOfGroup : String -> Bool -> (Model, Cmd Msg) -> (Model, Cmd Msg)
goToBottomOfGroup id fallToNextGroup (model, prevCmd) =
  let
    bottomSibling = case getSiblings id model.workingTree.tree
      |> List.reverse
      |> List.head of
        Nothing -> id
        Just lastSiblingTree -> lastSiblingTree.id

    targetId = if (bottomSibling == id && fallToNextGroup) then
      case getNextInColumn id model.workingTree.tree of
        Nothing -> bottomSibling
        Just nextColumnTree -> nextColumnTree.id
      else bottomSibling
  in
  model ! [prevCmd]
    |> activate targetId
=======
        next_ =
            getNextInColumn id model.workingTree.tree
>>>>>>> d4a4ea49

        ( nextToActivate, isLastChild ) =
            case ( parent_, prev_, next_ ) of
                ( _, Just prev, _ ) ->
                    ( prev.id, False )

                ( _, Nothing, Just next ) ->
                    ( next.id, False )

                ( Just parent, Nothing, Nothing ) ->
                    ( parent.id, parent.id == "0" )

                ( Nothing, Nothing, Nothing ) ->
                    ( "0", True )
    in
    if isLocked then
        model ! [ sendOut (Alert "Card is being edited by someone else.") ]
    else if isLastChild then
        model ! [ sendOut (Alert "Cannot delete last card.") ]
    else
        { model
            | workingTree = Trees.update (Trees.Rmv id) model.workingTree
        }
            ! [ prevCmd ]
            |> maybeColumnsChanged model.workingTree.columns
            |> activate nextToActivate
            |> addToHistory


cancelCard : ( Model, Cmd Msg ) -> ( Model, Cmd Msg )
cancelCard ( model, prevCmd ) =
    let
        vs =
            model.viewState
    in
    { model
        | viewState = { vs | editing = Nothing }
        , field = ""
    }
        ! [ prevCmd ]
        |> sendCollabState (CollabState model.uid (Active vs.active) "")


intentCancelCard : Model -> ( Model, Cmd Msg )
intentCancelCard model =
    let
        vs =
            model.viewState

        originalContent =
            getContent vs.active model.workingTree.tree
    in
    case vs.editing of
        Nothing ->
            model ! []

        Just id ->
            model ! [ sendOut (ConfirmCancelCard vs.active originalContent) ]



-- === Card Insertion  ===


insert : String -> Int -> ( Model, Cmd Msg ) -> ( Model, Cmd Msg )
insert pid pos ( model, prevCmd ) =
    let
        newId =
            "node-" ++ (timestamp () |> toString)
    in
    { model
        | workingTree = Trees.update (Trees.Ins newId "" pid pos) model.workingTree
    }
        ! [ prevCmd ]
        |> maybeColumnsChanged model.workingTree.columns
        |> openCard newId ""
        |> activate newId


insertRelative : String -> Int -> ( Model, Cmd Msg ) -> ( Model, Cmd Msg )
insertRelative id delta ( model, prevCmd ) =
    let
        idx =
            getIndex id model.workingTree.tree ? 999999

        pid_ =
            getParent id model.workingTree.tree |> Maybe.map .id
    in
    case pid_ of
        Just pid ->
            model
                ! [ prevCmd ]
                |> insert pid (idx + delta)

        Nothing ->
            model ! [ prevCmd ]


insertAbove : String -> ( Model, Cmd Msg ) -> ( Model, Cmd Msg )
insertAbove id tup =
    insertRelative id 0 tup


insertBelow : String -> ( Model, Cmd Msg ) -> ( Model, Cmd Msg )
insertBelow id tup =
    insertRelative id 1 tup


insertChild : String -> ( Model, Cmd Msg ) -> ( Model, Cmd Msg )
insertChild id ( model, prevCmd ) =
    model
        ! [ prevCmd ]
        |> insert id 999999


maybeColumnsChanged : List Column -> ( Model, Cmd Msg ) -> ( Model, Cmd Msg )
maybeColumnsChanged oldColumns ( { workingTree } as model, prevCmd ) =
    let
        oldColNumber =
            oldColumns |> List.length

        newColNumber =
            workingTree.columns |> List.length

        colsChangedCmd =
            if newColNumber /= oldColNumber then
                sendOut (ColumnNumberChange (newColNumber - 1))
            else
                Cmd.none
    in
    model ! [ prevCmd, colsChangedCmd ]



-- === Card Moving  ===


move : Tree -> String -> Int -> ( Model, Cmd Msg ) -> ( Model, Cmd Msg )
move subtree pid pos ( model, prevCmd ) =
    { model
        | workingTree = Trees.update (Trees.Mov subtree pid pos) model.workingTree
    }
        ! [ prevCmd ]
        |> maybeColumnsChanged model.workingTree.columns
        |> activate subtree.id
        |> addToHistory


moveWithin : String -> Int -> ( Model, Cmd Msg ) -> ( Model, Cmd Msg )
moveWithin id delta ( model, prevCmd ) =
    let
        tree_ =
            getTree id model.workingTree.tree

        pid_ =
            getParent id model.workingTree.tree
                |> Maybe.map .id

        refIdx_ =
            getIndex id model.workingTree.tree
    in
    case ( tree_, pid_, refIdx_ ) of
        ( Just tree, Just pid, Just refIdx ) ->
            model
                ! [ prevCmd ]
                |> move tree pid (refIdx + delta |> Basics.max 0)

        _ ->
            model ! [ prevCmd ]


moveLeft : String -> ( Model, Cmd Msg ) -> ( Model, Cmd Msg )
moveLeft id ( model, prevCmd ) =
    let
        tree_ =
            getTree id model.workingTree.tree

        parentId =
            getParent id model.workingTree.tree
                |> Maybe.map .id
                |> Maybe.withDefault "invalid"

        parentIdx_ =
            getIndex parentId model.workingTree.tree

<<<<<<< HEAD
paste : Tree -> String -> Int -> ( Model, Cmd Msg ) -> ( Model, Cmd Msg )
paste subtree pid pos (model, prevCmd) =
  { model
    | workingTree = Trees.update (Trees.Paste subtree pid pos) model.workingTree
  }
    ! [ prevCmd ]
    |> maybeColumnsChanged model.workingTree.columns
    |> activate subtree.id
    |> addToHistory
=======
        grandparentId_ =
            getParent parentId model.workingTree.tree
                |> Maybe.map .id
    in
    case ( tree_, grandparentId_, parentIdx_ ) of
        ( Just tree, Just gpId, Just refIdx ) ->
            model
                ! [ prevCmd ]
                |> move tree gpId (refIdx + 1)
>>>>>>> d4a4ea49

        _ ->
            model ! [ prevCmd ]


moveRight : String -> ( Model, Cmd Msg ) -> ( Model, Cmd Msg )
moveRight id ( model, prevCmd ) =
    let
        tree_ =
            getTree id model.workingTree.tree

        prev_ =
            getPrev id model.workingTree.tree
                |> Maybe.map .id
    in
    case ( tree_, prev_ ) of
        ( Just tree, Just prev ) ->
            model
                ! [ prevCmd ]
                |> move tree prev 999999

        _ ->
            model ! [ prevCmd ]



-- === Card Cut/Copy/Paste ===


cut : String -> ( Model, Cmd Msg ) -> ( Model, Cmd Msg )
cut id ( model, prevCmd ) =
    let
        parent_ =
            getParent id model.workingTree.tree

        prev_ =
            getPrevInColumn id model.workingTree.tree

        next_ =
            getNextInColumn id model.workingTree.tree

        isLastChild =
            case ( parent_, prev_, next_ ) of
                ( Just parent, Nothing, Nothing ) ->
                    parent.id == "0"

                _ ->
                    False
    in
    if isLastChild then
        model ! [ sendOut (Alert "Cannot cut last card") ]
    else
        ( model, prevCmd )
            |> copy id
            |> deleteCard id


copy : String -> ( Model, Cmd Msg ) -> ( Model, Cmd Msg )
copy id ( model, prevCmd ) =
    let
        vs =
            model.viewState
    in
    { model
        | viewState = { vs | copiedTree = getTree id model.workingTree.tree }
    }
        ! [ prevCmd
          , sendOut FlashCurrentSubtree
          ]


paste : Tree -> String -> Int -> ( Model, Cmd Msg ) -> ( Model, Cmd Msg )
paste subtree pid pos ( model, prevCmd ) =
    { model
        | workingTree = Trees.update (Trees.Paste subtree pid pos) model.workingTree
    }
        ! [ prevCmd ]
        |> maybeColumnsChanged model.workingTree.columns
        |> activate subtree.id
        |> addToHistory


pasteBelow : String -> Int -> ( Model, Cmd Msg ) -> ( Model, Cmd Msg )
pasteBelow id timestamp ( model, prevCmd ) =
    case model.viewState.copiedTree of
        Just copiedTree ->
            let
                vs =
                    model.viewState

                treeToPaste =
                    Trees.renameNodes (timestamp |> toString) copiedTree

                pid =
                    (getParent id model.workingTree.tree |> Maybe.map .id) ? "0"

                pos =
                    (getIndex id model.workingTree.tree ? 0) + 1
            in
            model
                ! [ prevCmd ]
                |> paste treeToPaste pid pos

        Nothing ->
            model ! [ prevCmd ]


pasteInto : String -> Int -> ( Model, Cmd Msg ) -> ( Model, Cmd Msg )
pasteInto id timestamp ( model, prevCmd ) =
    case model.viewState.copiedTree of
        Just copiedTree ->
            let
                vs =
                    model.viewState

                treeToPaste =
                    Trees.renameNodes (timestamp |> toString) copiedTree
            in
            model
                ! [ prevCmd ]
                |> paste treeToPaste id 999999

        Nothing ->
            model ! [ prevCmd ]



-- === History ===


push : ( Model, Cmd Msg ) -> ( Model, Cmd Msg )
push ( model, prevCmd ) =
    if model.online then
        model ! [ prevCmd, sendOut Push ]
    else
        model ! [ prevCmd ]


addToHistory : ( Model, Cmd Msg ) -> ( Model, Cmd Msg )
addToHistory ( { workingTree } as model, prevCmd ) =
    case model.status of
        Bare ->
            let
                ( newStatus, _, newObjects ) =
                    Objects.update (Objects.Commit [] "Jane Doe <jane.doe@gmail.com>" workingTree.tree) model.objects
            in
            { model
                | objects = newObjects
                , status = newStatus
                , changed = True
            }
                ! [ prevCmd
                  , sendOut (SaveToDB ( statusToValue newStatus, Objects.toValue newObjects ))
                  , sendOut (UpdateCommits ( Objects.toValue newObjects, getHead newStatus ))
                  ]

        Clean oldHead ->
            let
                ( newStatus, _, newObjects ) =
                    Objects.update (Objects.Commit [ oldHead ] "Jane Doe <jane.doe@gmail.com>" workingTree.tree) model.objects
            in
            { model
                | objects = newObjects
                , status = newStatus
                , changed = True
            }
                ! [ prevCmd
                  , sendOut (SaveToDB ( statusToValue newStatus, Objects.toValue newObjects ))
                  , sendOut (UpdateCommits ( Objects.toValue newObjects, getHead newStatus ))
                  ]

        MergeConflict _ oldHead newHead conflicts ->
            if List.isEmpty conflicts || (conflicts |> List.filter (not << .resolved) |> List.isEmpty) then
                let
                    ( newStatus, _, newObjects ) =
                        Objects.update (Objects.Commit [ oldHead, newHead ] "Jane Doe <jane.doe@gmail.com>" workingTree.tree) model.objects
                in
                { model
                    | objects = newObjects
                    , status = newStatus
                    , changed = True
                }
                    ! [ prevCmd
                      , sendOut (SaveToDB ( statusToValue newStatus, Objects.toValue newObjects ))
                      , sendOut (UpdateCommits ( Objects.toValue newObjects, getHead newStatus ))
                      ]
            else
                model
                    ! [ prevCmd, sendOut (SaveLocal model.workingTree.tree) ]



-- === Files ===


sendCollabState : CollabState -> ( Model, Cmd Msg ) -> ( Model, Cmd Msg )
sendCollabState collabState ( model, prevCmd ) =
    case model.status of
        MergeConflict _ _ _ _ ->
            model ! [ prevCmd ]

        _ ->
            model ! [ prevCmd, sendOut (SocketSend collabState) ]


toggleVideoModal : Bool -> ( Model, Cmd Msg ) -> ( Model, Cmd Msg )
toggleVideoModal shouldOpen ( model, prevCmd ) =
    { model
        | videoModalOpen = shouldOpen
    }
        ! [ prevCmd, sendOut (SetVideoModal shouldOpen) ]



-- VIEW


view : Model -> Html Msg
view model =
    case model.status of
        MergeConflict _ oldHead newHead conflicts ->
            let
                bgString =
                    """
repeating-linear-gradient(-45deg
, rgba(255,255,255,0.02)
, rgba(255,255,255,0.02) 15px
, rgba(0,0,0,0.025) 15px
, rgba(0,0,0,0.06) 30px
)
          """
            in
            div
                [ id "app-root"
                , style
                    [ ( "background", bgString )
                    , ( "position", "absolute" )
                    , ( "width", "100%" )
                    , ( "height", "100%" )
                    ]
                ]
                [ ul [ class "conflicts-list" ]
                    (List.map viewConflict conflicts)
                , lazy2 Trees.view model.viewState model.workingTree
                ]

        _ ->
            div
                [ id "app-root" ]
                [ lazy2 Trees.view model.viewState model.workingTree
                , viewFooter model
                , viewVideo model
                ]



-- ENCODING/DECODING


modelToValue : Model -> Json.Value
modelToValue model =
    null



-- SUBSCRIPTIONS


subscriptions : Model -> Sub Msg
subscriptions model =
    receiveMsg Port LogErr



-- HELPERS


getHead : Status -> Maybe String
getHead status =
    case status of
        Clean head ->
            Just head

        MergeConflict _ head _ [] ->
            Just head

        _ ->
            Nothing


focus : String -> Cmd Msg
focus id =
    Task.attempt (\_ -> NoOp) (Dom.focus ("card-edit-" ++ id))


run : Msg -> Cmd Msg
run msg =
    Task.attempt (\_ -> msg) (Task.succeed msg)


normalMode : Model -> (( Model, Cmd Msg ) -> ( Model, Cmd Msg )) -> ( Model, Cmd Msg )
normalMode model operation =
    model
        ! []
        |> (if model.viewState.editing == Nothing then
                operation
            else
                identity
           )<|MERGE_RESOLUTION|>--- conflicted
+++ resolved
@@ -609,6 +609,19 @@
                         "alt+end" ->
                             normalMode model (moveWithin vs.active 999999)
 
+                        "home" ->
+                          normalMode model (goToTopOfColumn vs.active)
+
+                        "end" ->
+                          normalMode model (goToBottomOfColumn vs.active)
+
+                        "pageup" ->
+                          normalMode model (goToTopOfGroup vs.active True)
+
+                        "pagedown" ->
+                          normalMode model (goToBottomOfGroup vs.active True)
+
+
                         "mod+x" ->
                             normalMode model (cut vs.active)
 
@@ -776,95 +789,6 @@
             Nothing ->
                 model ! [ prevCmd ]
 
-
-<<<<<<< HEAD
-            "k" ->
-              normalMode model (goUp vs.active)
-
-            "up" ->
-              normalMode model (goUp vs.active)
-
-            "l" ->
-              normalMode model (goRight vs.active)
-
-            "right" ->
-              normalMode model (goRight vs.active)
-
-            "alt+up" ->
-              normalMode model (moveWithin vs.active -1)
-
-            "alt+k" ->
-              normalMode model (moveWithin vs.active -1)
-
-            "alt+down" ->
-              normalMode model (moveWithin vs.active 1)
-
-            "alt+j" ->
-              normalMode model (moveWithin vs.active 1)
-
-            "alt+left" ->
-              normalMode model (moveLeft vs.active)
-
-            "alt+h" ->
-              normalMode model (moveLeft vs.active)
-
-            "alt+right" ->
-              normalMode model (moveRight vs.active)
-
-            "alt+l" ->
-              normalMode model (moveRight vs.active)
-
-            "alt+shift+up" ->
-              normalMode model (moveWithin vs.active -5)
-
-            "alt+shift+down" ->
-              normalMode model (moveWithin vs.active 5)
-
-            "alt+home" ->
-              normalMode model (moveWithin vs.active -999999)
-
-            "alt+end" ->
-              normalMode model (moveWithin vs.active 999999)
-
-            "home" ->
-              normalMode model (goToTopOfColumn vs.active)
-
-            "end" ->
-              normalMode model (goToBottomOfColumn vs.active)
-
-            "pageup" ->
-              normalMode model (goToTopOfGroup vs.active True)
-
-            "pagedown" ->
-              normalMode model (goToBottomOfGroup vs.active True)
-
-            "mod+x" ->
-              normalMode model (cut vs.active)
-
-            "mod+c" ->
-              normalMode model (copy vs.active)
-
-            "mod+v" ->
-              normalMode model (pasteBelow vs.active timestamp)
-
-            "mod+shift+v" ->
-              normalMode model (pasteInto vs.active timestamp)
-
-            "mod+z" ->
-              model ! []
-
-            "mod+r" ->
-              let _ = Debug.log "model" model in
-              model ! []
-
-            "mod+n" ->
-              intentNew model
-
-            "mod+s" ->
-              model ! []
-                |> saveCardIfEditing
-                |> intentSave
-=======
 goLeft : String -> ( Model, Cmd Msg ) -> ( Model, Cmd Msg )
 goLeft id ( model, prevCmd ) =
     let
@@ -874,7 +798,6 @@
     model
         ! [ prevCmd ]
         |> activate targetId
->>>>>>> d4a4ea49
 
 
 goDown : String -> ( Model, Cmd Msg ) -> ( Model, Cmd Msg )
@@ -1009,74 +932,21 @@
         vs =
             model.viewState
 
-<<<<<<< HEAD
-goToTopOfColumn : String -> (Model, Cmd Msg) -> (Model, Cmd Msg)
-goToTopOfColumn id (model, prevCmd) =
-  model ! [prevCmd]
-  |> activate (getFirstInColumn id model.workingTree.tree)
-=======
         isLocked =
             vs.collaborators
                 |> List.filter (\c -> c.mode == Editing id)
                 |> (not << List.isEmpty)
->>>>>>> d4a4ea49
 
         filteredActive =
             vs.activePast
                 |> List.filter (\a -> a /= id)
 
-<<<<<<< HEAD
-goToBottomOfColumn : String -> (Model, Cmd Msg) -> (Model, Cmd Msg)
-goToBottomOfColumn id (model, prevCmd) =
-  model ! [prevCmd]
-  |> activate (getLastInColumn id model.workingTree.tree)
-=======
         parent_ =
             getParent id model.workingTree.tree
->>>>>>> d4a4ea49
-
         prev_ =
             getPrevInColumn id model.workingTree.tree
-
-<<<<<<< HEAD
-goToTopOfGroup : String -> Bool -> (Model, Cmd Msg) -> (Model, Cmd Msg)
-goToTopOfGroup id fallToNextGroup (model, prevCmd)  =
-  let
-    topSibling = case getSiblings id model.workingTree.tree
-      |> List.head of
-        Nothing -> id
-        Just lastSiblingTree -> lastSiblingTree.id
-
-    targetId = if (topSibling == id && fallToNextGroup) then
-      case getPrevInColumn id model.workingTree.tree of
-        Nothing -> topSibling
-        Just previousColumnTree -> previousColumnTree.id
-    else topSibling
-  in
-  model ! [prevCmd]
-    |> activate targetId
-
-goToBottomOfGroup : String -> Bool -> (Model, Cmd Msg) -> (Model, Cmd Msg)
-goToBottomOfGroup id fallToNextGroup (model, prevCmd) =
-  let
-    bottomSibling = case getSiblings id model.workingTree.tree
-      |> List.reverse
-      |> List.head of
-        Nothing -> id
-        Just lastSiblingTree -> lastSiblingTree.id
-
-    targetId = if (bottomSibling == id && fallToNextGroup) then
-      case getNextInColumn id model.workingTree.tree of
-        Nothing -> bottomSibling
-        Just nextColumnTree -> nextColumnTree.id
-      else bottomSibling
-  in
-  model ! [prevCmd]
-    |> activate targetId
-=======
         next_ =
             getNextInColumn id model.workingTree.tree
->>>>>>> d4a4ea49
 
         ( nextToActivate, isLastChild ) =
             case ( parent_, prev_, next_ ) of
@@ -1105,6 +975,51 @@
             |> activate nextToActivate
             |> addToHistory
 
+goToTopOfColumn : String -> (Model, Cmd Msg) -> (Model, Cmd Msg)
+goToTopOfColumn id (model, prevCmd) =
+  model ! [prevCmd]
+  |> activate (getFirstInColumn id model.workingTree.tree)
+
+goToBottomOfColumn : String -> (Model, Cmd Msg) -> (Model, Cmd Msg)
+goToBottomOfColumn id (model, prevCmd) =
+  model ! [prevCmd]
+  |> activate (getLastInColumn id model.workingTree.tree)
+
+goToTopOfGroup : String -> Bool -> (Model, Cmd Msg) -> (Model, Cmd Msg)
+goToTopOfGroup id fallToNextGroup (model, prevCmd)  =
+  let
+    topSibling = case getSiblings id model.workingTree.tree
+      |> List.head of
+        Nothing -> id
+        Just lastSiblingTree -> lastSiblingTree.id
+
+    targetId = if (topSibling == id && fallToNextGroup) then
+      case getPrevInColumn id model.workingTree.tree of
+        Nothing -> topSibling
+        Just previousColumnTree -> previousColumnTree.id
+    else topSibling
+  in
+  model ! [prevCmd]
+    |> activate targetId
+
+goToBottomOfGroup : String -> Bool -> (Model, Cmd Msg) -> (Model, Cmd Msg)
+goToBottomOfGroup id fallToNextGroup (model, prevCmd) =
+  let
+    bottomSibling = case getSiblings id model.workingTree.tree
+      |> List.reverse
+      |> List.head of
+        Nothing -> id
+        Just lastSiblingTree -> lastSiblingTree.id
+
+    targetId = if (bottomSibling == id && fallToNextGroup) then
+      case getNextInColumn id model.workingTree.tree of
+        Nothing -> bottomSibling
+        Just nextColumnTree -> nextColumnTree.id
+      else bottomSibling
+  in
+  model ! [prevCmd]
+    |> activate targetId
+
 
 cancelCard : ( Model, Cmd Msg ) -> ( Model, Cmd Msg )
 cancelCard ( model, prevCmd ) =
@@ -1262,17 +1177,6 @@
         parentIdx_ =
             getIndex parentId model.workingTree.tree
 
-<<<<<<< HEAD
-paste : Tree -> String -> Int -> ( Model, Cmd Msg ) -> ( Model, Cmd Msg )
-paste subtree pid pos (model, prevCmd) =
-  { model
-    | workingTree = Trees.update (Trees.Paste subtree pid pos) model.workingTree
-  }
-    ! [ prevCmd ]
-    |> maybeColumnsChanged model.workingTree.columns
-    |> activate subtree.id
-    |> addToHistory
-=======
         grandparentId_ =
             getParent parentId model.workingTree.tree
                 |> Maybe.map .id
@@ -1282,7 +1186,6 @@
             model
                 ! [ prevCmd ]
                 |> move tree gpId (refIdx + 1)
->>>>>>> d4a4ea49
 
         _ ->
             model ! [ prevCmd ]
